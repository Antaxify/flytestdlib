--- conflicted
+++ resolved
@@ -53,17 +53,6 @@
 	gopkg.in/yaml.v2 v2.4.0 // indirect
 	gopkg.in/yaml.v3 v3.0.0-20210107192922-496545a6307b // indirect
 	k8s.io/apimachinery v0.20.2
-<<<<<<< HEAD
 	k8s.io/client-go v0.0.0-20210217172142-7279fc64d847
-)
-=======
-	k8s.io/client-go v11.0.0+incompatible
 	k8s.io/klog/v2 v2.5.0 // indirect
-)
-
-// Pin the version of client-go to something that's compatible with katrogan's fork of api and apimachinery
-// Type the following
-//   replace k8s.io/client-go => k8s.io/client-go kubernetes-1.16.2
-// and it will be replaced with the 'sha' variant of the version
-replace k8s.io/client-go => k8s.io/client-go v0.0.0-20191016111102-bec269661e48
->>>>>>> 1c753767
+)